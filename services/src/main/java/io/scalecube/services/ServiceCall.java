package io.scalecube.services;

import io.scalecube.services.api.NullData;
import io.scalecube.services.api.ServiceMessage;
import io.scalecube.services.api.ServiceMessageHandler;
import io.scalecube.services.codec.ServiceMessageDataCodec;
import io.scalecube.services.exceptions.ExceptionProcessor;
import io.scalecube.services.exceptions.ServiceUnavailableException;
import io.scalecube.services.metrics.Metrics;
import io.scalecube.services.registry.api.ServiceRegistry;
import io.scalecube.services.routing.Router;
import io.scalecube.services.routing.Routers;
import io.scalecube.services.transport.HeadAndTail;
import io.scalecube.services.transport.LocalServiceHandlers;
import io.scalecube.services.transport.client.api.ClientTransport;
import io.scalecube.transport.Address;

import com.google.common.reflect.Reflection;

import org.reactivestreams.Publisher;
import org.slf4j.Logger;
import org.slf4j.LoggerFactory;

import reactor.core.publisher.Flux;
import reactor.core.publisher.Mono;

public class ServiceCall {

  private static final Logger LOGGER = LoggerFactory.getLogger(ServiceCall.class);

  private final ClientTransport transport;
  private final LocalServiceHandlers serviceHandlers;
  private final ServiceRegistry serviceRegistry;
  private final Router router;
  private final Metrics metrics;
  private final ServiceMessageDataCodec dataCodec = new ServiceMessageDataCodec();

  ServiceCall(Call call) {
    this.transport = call.transport;
    this.serviceHandlers = call.serviceHandlers;
    this.serviceRegistry = call.serviceRegistry;
    this.router = call.router;
    this.metrics = call.metrics;
  }

  public static class Call {

    private Router router;
    private Metrics metrics;

    private final ClientTransport transport;
    private final LocalServiceHandlers serviceHandlers;
    private final ServiceRegistry serviceRegistry;


    public Call(ClientTransport transport,
        LocalServiceHandlers serviceHandlers,
        ServiceRegistry serviceRegistry) {
      this.transport = transport;
      this.serviceRegistry = serviceRegistry;
      this.serviceHandlers = serviceHandlers;
    }

    public Call router(Class<? extends Router> routerType) {
      this.router = Routers.getRouter(routerType);
      return this;
    }

    public Call router(Router router) {
      this.router = router;
      return this;
    }

    public Call metrics(Metrics metrics) {
      this.metrics = metrics;
      return this;
    }

<<<<<<< HEAD
    public ServiceCall create() {
      return new ServiceCall(this);
=======
    /**
     * Issues fire-and-rorget request.
     *
     * @param request request message to send.
     * @return mono publisher completing normally or with error.
     */
    public Mono<Void> oneWay(ServiceMessage request) {
      return requestOne(request, Void.class).then();
>>>>>>> b3f0fc45
    }
  }

  /**
   * Issues fire-and-rorget request.
   *
   * @param request request message to send.
   * @return mono publisher completing normally or with error.
   */
  public Mono<Void> oneWay(ServiceMessage request) {
    return requestOne(request, Void.class).then();
  }

  /**
   * Issues request-and-reply request.
   *
   * @param request request message to send.
   * @return mono publisher completing with single response message or with error.
   */
  public Mono<ServiceMessage> requestOne(ServiceMessage request) {
    return requestOne(request, null);
  }

  /**
   * Issues request-and-reply request.
   *
   * @param request request message to send.
   * @param responseType type of response.
   * @return mono publisher completing with single response message or with error.
   */
  public Mono<ServiceMessage> requestOne(ServiceMessage request, Class<?> responseType) {
    return requestBidirectional(Mono.just(request), responseType).as(Mono::from);
  }

  /**
   * Issues request to service which returns stream of service messages back.
   *
   * @param request request message to send.
   * @return flux publisher of service responses.
   */
  public Flux<ServiceMessage> requestMany(ServiceMessage request) {
    return requestMany(request, null);
  }

  /**
   * Issues request to service which returns stream of service messages back.
   *
   * @param request request with given headers.
   * @param responseType type of responses.
   * @return flux publisher of service responses.
   */
  public Flux<ServiceMessage> requestMany(ServiceMessage request, Class<?> responseType) {
    return requestBidirectional(Mono.just(request), responseType);
  }

  /**
   * Issues stream of service requests to service which returns stream of service messages back.
   * 
   * @param publisher of service requests.
   * @return flux publisher of service responses.
   */
  public Flux<ServiceMessage> requestBidirectional(Publisher<ServiceMessage> publisher) {
    return requestBidirectional(publisher, null);
  }

  /**
   * Issues stream of service requests to service which returns stream of service messages back.
   * 
   * @param publisher of service requests.
   * @param responseType type of responses.
   * @return flux publisher of service responses.
   */
  public Flux<ServiceMessage> requestBidirectional(Publisher<ServiceMessage> publisher, Class<?> responseType) {
    return Flux.from(HeadAndTail.createFrom(publisher)).flatMap(pair -> {

      ServiceMessage request = pair.head();
      Flux<ServiceMessage> requestPublisher = Flux.from(pair.tail()).startWith(request);

      String qualifier = request.qualifier();

      if (serviceHandlers.contains(qualifier)) {
        ServiceMessageHandler serviceHandler = serviceHandlers.get(qualifier);
        return serviceHandler.invoke(requestPublisher).onErrorMap(ExceptionProcessor::mapException);
      } else {

        ServiceReference serviceReference =
            router.route(serviceRegistry, request)
                .orElseThrow(() -> noReachableMemberException(request));

        Address address =
            Address.create(serviceReference.host(), serviceReference.port());

        Flux<ServiceMessage> responsePublisher =
            transport.create(address).requestBidirectional(requestPublisher);

        return responsePublisher.map(message -> dataCodec.decode(message, responseType));
      }
    });
  }

  /**
   * Create proxy creates a java generic proxy instance by a given service interface.
   *
   * @param serviceInterface Service Interface type.
   * @return newly created service proxy object.
   */
  public <T> T api(Class<T> serviceInterface) {

    final ServiceCall serviceCall = this;

    return Reflection.newProxy(serviceInterface, (proxy, method, args) -> {

      Object check = objectToStringEqualsHashCode(method.getName(), serviceInterface, args);
      if (check != null) {
        return check; // toString, hashCode was invoked.
      }

      Metrics.mark(serviceInterface, metrics, method, "request");
      Class<?> parameterizedReturnType = Reflect.parameterizedReturnType(method);
      boolean isRequestTypeServiceMessage = Reflect.isRequestTypeServiceMessage(method);
      CommunicationMode mode = Reflect.communicationMode(method);

      ServiceMessage request = ServiceMessage.builder()
          .qualifier(Reflect.serviceName(serviceInterface), method.getName())
          .data(method.getParameterCount() != 0 ? args[0] : NullData.NULL_DATA)
          .build();

      switch (mode) {
        case FIRE_AND_FORGET:
          return serviceCall.oneWay(request);
        case REQUEST_RESPONSE:
          return serviceCall.requestOne(request, parameterizedReturnType)
              .transform(mono -> isRequestTypeServiceMessage ? mono : mono.map(ServiceMessage::data));
        case REQUEST_STREAM:
          return serviceCall.requestMany(request, parameterizedReturnType)
              .transform(flux -> isRequestTypeServiceMessage ? flux : flux.map(ServiceMessage::data));
        case REQUEST_CHANNEL:
          // falls to default
        default:
          throw new IllegalArgumentException("Communication mode is not supported: " + method);
      }
    });
  }

  private static ServiceUnavailableException noReachableMemberException(ServiceMessage request) {
    LOGGER.error("Failed  to invoke service, No reachable member with such service definition [{}], args [{}]",
        request.qualifier(), request);
    return new ServiceUnavailableException("No reachable member with such service: " + request.qualifier());
  }

  private static Object objectToStringEqualsHashCode(String method, Class<?> serviceInterface, Object... args) {
    if ("hashCode".equals(method)) {
      return serviceInterface.hashCode();
    } else if ("equals".equals(method)) {
      return serviceInterface.equals(args[0]);
    } else if ("toString".equals(method)) {
      return serviceInterface.toString();
    } else {
      return null;
    }
  }
}<|MERGE_RESOLUTION|>--- conflicted
+++ resolved
@@ -76,19 +76,8 @@
       return this;
     }
 
-<<<<<<< HEAD
     public ServiceCall create() {
       return new ServiceCall(this);
-=======
-    /**
-     * Issues fire-and-rorget request.
-     *
-     * @param request request message to send.
-     * @return mono publisher completing normally or with error.
-     */
-    public Mono<Void> oneWay(ServiceMessage request) {
-      return requestOne(request, Void.class).then();
->>>>>>> b3f0fc45
     }
   }
 
@@ -146,7 +135,7 @@
 
   /**
    * Issues stream of service requests to service which returns stream of service messages back.
-   * 
+   *
    * @param publisher of service requests.
    * @return flux publisher of service responses.
    */
@@ -156,7 +145,7 @@
 
   /**
    * Issues stream of service requests to service which returns stream of service messages back.
-   * 
+   *
    * @param publisher of service requests.
    * @param responseType type of responses.
    * @return flux publisher of service responses.
