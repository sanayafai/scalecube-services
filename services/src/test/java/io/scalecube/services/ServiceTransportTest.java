--- conflicted
+++ resolved
@@ -4,8 +4,8 @@
 import static org.junit.jupiter.api.Assertions.assertTrue;
 
 import io.scalecube.services.api.ServiceMessage;
+import io.scalecube.services.discovery.api.DiscoveryEvent;
 import io.scalecube.services.exceptions.ConnectionClosedException;
-import io.scalecube.services.registry.api.EndpointRegistryEvent;
 import io.scalecube.services.sut.QuoteService;
 import io.scalecube.services.sut.SimpleQuoteService;
 import java.time.Duration;
@@ -42,14 +42,9 @@
 
     serviceNode =
         Microservices.builder()
-<<<<<<< HEAD
-            .discoveryPort(port.incrementAndGet())
-            .seeds(gateway.address())
-=======
             .discovery(
                 options ->
                     options.seeds(gateway.discovery().address()).port(port.incrementAndGet()))
->>>>>>> 109ed4aa
             .services(new SimpleQuoteService())
             .startAwait();
   }
@@ -85,9 +80,9 @@
     sub1.set(serviceCall.requestOne(JUST_NEVER).doOnError(exceptionHolder::set).subscribe());
 
     gateway
-        .serviceRegistry()
-        .listenEndpointEvents()
-        .filter(EndpointRegistryEvent::isRemoved)
+        .discovery()
+        .listen()
+        .filter(DiscoveryEvent::isUnregistered)
         .subscribe(onNext -> latch1.countDown(), System.err::println);
 
     // service node goes down
@@ -114,9 +109,9 @@
     sub1.set(serviceCall.requestMany(JUST_MANY_NEVER).doOnError(exceptionHolder::set).subscribe());
 
     gateway
-        .serviceRegistry()
-        .listenEndpointEvents()
-        .filter(EndpointRegistryEvent::isRemoved)
+        .discovery()
+        .listen()
+        .filter(DiscoveryEvent::isUnregistered)
         .subscribe(onNext -> latch1.countDown(), System.err::println);
 
     // service node goes down
@@ -147,9 +142,9 @@
             .subscribe());
 
     gateway
-        .serviceRegistry()
-        .listenEndpointEvents()
-        .filter(EndpointRegistryEvent::isRemoved)
+        .discovery()
+        .listen()
+        .filter(DiscoveryEvent::isUnregistered)
         .subscribe(onNext -> latch1.countDown(), System.err::println);
 
     // service node goes down
