<project xmlns="http://maven.apache.org/POM/4.0.0" xmlns:xsi="http://www.w3.org/2001/XMLSchema-instance" xsi:schemaLocation="http://maven.apache.org/POM/4.0.0 http://maven.apache.org/xsd/maven-4.0.0.xsd">
  <modelVersion>4.0.0</modelVersion>

  <parent>
    <groupId>io.scalecube</groupId>
    <artifactId>scalecube-services-parent</artifactId>
<<<<<<< HEAD
    <version>2.0.26</version>
=======
    <version>2.1.2-SNAPSHOT</version>
>>>>>>> aca6b514
  </parent>

  <artifactId>rsocket-services-transport</artifactId>
  <name>Scalecube/RSocket-Transport</name>
  <packaging>jar</packaging>

  <dependencies>
    <dependency>
      <groupId>io.scalecube</groupId>
      <artifactId>scalecube-services-transport</artifactId>
      <version>${project.version}</version>
    </dependency>
    <dependency>
      <groupId>io.scalecube</groupId>
      <artifactId>scalecube-services-codec</artifactId>
      <version>${project.version}</version>
    </dependency>

    <!-- RSocket -->
    <dependency>
      <groupId>io.rsocket</groupId>
      <artifactId>rsocket-core</artifactId>
    </dependency>
    <dependency>
      <groupId>io.rsocket</groupId>
      <artifactId>rsocket-transport-netty</artifactId>
    </dependency>
    <dependency>
      <groupId>io.projectreactor.ipc</groupId>
      <artifactId>reactor-netty</artifactId>
    </dependency>

    <!-- Jackson -->
    <dependency>
      <groupId>com.fasterxml.jackson.core</groupId>
      <artifactId>jackson-core</artifactId>
    </dependency>
    <dependency>
      <groupId>com.fasterxml.jackson.core</groupId>
      <artifactId>jackson-databind</artifactId>
    </dependency>
    <dependency>
      <groupId>com.fasterxml.jackson.datatype</groupId>
      <artifactId>jackson-datatype-jsr310</artifactId>
    </dependency>
    <dependency>
      <groupId>org.junit.jupiter</groupId>
      <artifactId>junit-jupiter-api</artifactId>
      <scope>test</scope>
    </dependency>
  </dependencies>

</project><|MERGE_RESOLUTION|>--- conflicted
+++ resolved
@@ -4,11 +4,7 @@
   <parent>
     <groupId>io.scalecube</groupId>
     <artifactId>scalecube-services-parent</artifactId>
-<<<<<<< HEAD
-    <version>2.0.26</version>
-=======
     <version>2.1.2-SNAPSHOT</version>
->>>>>>> aca6b514
   </parent>
 
   <artifactId>rsocket-services-transport</artifactId>
