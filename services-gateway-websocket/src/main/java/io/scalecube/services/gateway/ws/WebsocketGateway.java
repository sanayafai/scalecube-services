package io.scalecube.services.gateway.ws;

import io.netty.channel.EventLoopGroup;
import io.scalecube.services.ServiceCall.Call;
import io.scalecube.services.gateway.Gateway;
import io.scalecube.services.gateway.GatewayConfig;
import io.scalecube.services.gateway.GatewayLoopResources;
import io.scalecube.services.gateway.GatewayMetrics;
import io.scalecube.services.gateway.GatewayTemplate;
import io.scalecube.services.metrics.Metrics;
import java.net.InetSocketAddress;
import java.util.concurrent.Executor;
import org.slf4j.Logger;
import org.slf4j.LoggerFactory;
import reactor.core.publisher.Mono;
import reactor.netty.DisposableServer;
import reactor.netty.resources.LoopResources;

public class WebsocketGateway extends GatewayTemplate {

  private static final Logger LOGGER = LoggerFactory.getLogger(WebsocketGateway.class);

  private DisposableServer server;
  private LoopResources loopResources;

  @Override
  public Mono<Gateway> start(
      GatewayConfig config, Executor workerPool, Call call, Metrics metrics) {

    return Mono.defer(
        () -> {
          LOGGER.info("Starting gateway with {}", config);

          GatewayMetrics metrics1 = new GatewayMetrics(config.name(), metrics);
          WebsocketGatewayAcceptor acceptor = new WebsocketGatewayAcceptor(call.create(), metrics1);

<<<<<<< HEAD
          LoopResources loopResources =
              (workerPool != null && workerPool instanceof EventLoopGroup)
                  ? prepareLoopResources(
                      preferNative, BOSS_THREAD_FACTORY, (EventLoopGroup) workerPool)
                  : null;
=======
          if (workerPool != null) {
            loopResources = new GatewayLoopResources((EventLoopGroup) workerPool);
          }
>>>>>>> 6b0f951b

          return prepareHttpServer(loopResources, config.port(), metrics1)
              .handle(acceptor)
              .bind()
              .doOnSuccess(server -> this.server = server)
              .doOnSuccess(
                  server ->
                      LOGGER.info(
                          "Websocket Gateway has been started successfully on {}",
                          server.address()))
              .thenReturn(this);
        });
  }

  @Override
  public InetSocketAddress address() {
    return server.address();
  }

  @Override
  public Mono<Void> stop() {
    return shutdownServer(server).then(shutdownLoopResources(loopResources));
  }
}<|MERGE_RESOLUTION|>--- conflicted
+++ resolved
@@ -34,17 +34,9 @@
           GatewayMetrics metrics1 = new GatewayMetrics(config.name(), metrics);
           WebsocketGatewayAcceptor acceptor = new WebsocketGatewayAcceptor(call.create(), metrics1);
 
-<<<<<<< HEAD
-          LoopResources loopResources =
-              (workerPool != null && workerPool instanceof EventLoopGroup)
-                  ? prepareLoopResources(
-                      preferNative, BOSS_THREAD_FACTORY, (EventLoopGroup) workerPool)
-                  : null;
-=======
-          if (workerPool != null) {
+          if (workerPool != null && workerPool instanceof EventLoopGroup) {
             loopResources = new GatewayLoopResources((EventLoopGroup) workerPool);
           }
->>>>>>> 6b0f951b
 
           return prepareHttpServer(loopResources, config.port(), metrics1)
               .handle(acceptor)
