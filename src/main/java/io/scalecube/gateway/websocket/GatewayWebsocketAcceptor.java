package io.scalecube.gateway.websocket;

import io.netty.buffer.ByteBuf;
import io.netty.util.ReferenceCountUtil;
import io.scalecube.gateway.GatewayMetrics;
import io.scalecube.gateway.websocket.message.GatewayMessage;
import io.scalecube.gateway.websocket.message.GatewayMessageCodec;
import io.scalecube.gateway.websocket.message.Signal;
import io.scalecube.services.ServiceCall;
import io.scalecube.services.api.ServiceMessage;
import io.scalecube.services.exceptions.BadRequestException;
import io.scalecube.services.exceptions.ExceptionProcessor;
import java.time.Duration;
import java.util.concurrent.atomic.AtomicBoolean;
import java.util.function.BiFunction;
import org.reactivestreams.Publisher;
import org.slf4j.Logger;
import org.slf4j.LoggerFactory;
import reactor.core.Disposable;
import reactor.core.publisher.Flux;
import reactor.core.publisher.FluxSink;
import reactor.core.publisher.Mono;
import reactor.ipc.netty.http.server.HttpServerRequest;
import reactor.ipc.netty.http.server.HttpServerResponse;
import reactor.ipc.netty.http.websocket.WebsocketInbound;
import reactor.ipc.netty.http.websocket.WebsocketOutbound;

public class GatewayWebsocketAcceptor
    implements BiFunction<HttpServerRequest, HttpServerResponse, Publisher<Void>> {

  private static final Logger LOGGER = LoggerFactory.getLogger(GatewayWebsocketAcceptor.class);

  private final ServiceCall serviceCall;
  private final GatewayMetrics metrics;
  private final GatewayMessageCodec messageCodec = new GatewayMessageCodec();

  /**
   * Constructor for websocket acceptor.
   *
   * @param serviceCall service call
   * @param metrics metrics instance
   */
  public GatewayWebsocketAcceptor(ServiceCall serviceCall, GatewayMetrics metrics) {
    this.serviceCall = serviceCall;
    this.metrics = metrics;
  }

  @Override
  public Publisher<Void> apply(HttpServerRequest httpRequest, HttpServerResponse httpResponse) {
    return httpResponse.sendWebsocket(
        (WebsocketInbound inbound, WebsocketOutbound outbound) ->
            onConnect(new WebsocketSession(httpRequest, inbound, outbound)));
  }

  private Mono<Void> onConnect(WebsocketSession session) {
    LOGGER.info("Session connected: " + session);
    metrics.incConnection();

    Mono<Void> voidMono =
        session.send(
            session
                .receive()
<<<<<<< HEAD
                .doOnNext(input -> metrics.markRequest())
                .flatMap(frame -> handleFrame(session, frame))
=======
                .flatMap(response -> handleResponse(session, response))
>>>>>>> 91a2d6fb
                .flatMap(this::toByteBuf)
                .doOnNext(input -> metrics.markResponse())
                .doOnError(
                    ex ->
                        LOGGER.error(
                            "Unhandled exception occurred: {}, " + "session: {} will be closed",
                            ex,
                            session,
                            ex)));

    session.onClose(
        () -> {
          LOGGER.info("Session disconnected: " + session);
          metrics.decConnection();
        });

    return voidMono.then();
  }

  private Flux<GatewayMessage> handleResponse(WebsocketSession session, ByteBuf response) {
    return Flux.create(
        sink -> {
          Long sid = null;
          try {
            GatewayMessage request = toGatewayMessage(response);
            Long streamId = sid = request.streamId();

            // check message contains sid
            checkSidNotNull(streamId, session, request);

            // check session contains sid for CANCEL operation
            if (request.hasSignal(Signal.CANCEL)) {
              handleCancelRequest(streamId, session, request, sink);
              return;
            }

            // check session doesn't contain sid yet
            checkSidNotRegisteredYet(streamId, session, request);

            // check message contains qualifier
            checkQualifierNotNull(session, request);

            AtomicBoolean receivedErrorMessage = new AtomicBoolean(false);

            Flux<ServiceMessage> serviceStream =
                serviceCall.requestMany(GatewayMessage.toServiceMessage(request));

            if (request.inactivity() != null) {
              serviceStream = serviceStream.timeout(Duration.ofMillis(request.inactivity()));
            }

            Disposable disposable =
                serviceStream
                    .map(message -> prepareResponse(streamId, message, receivedErrorMessage))
                    .concatWith(Flux.defer(() -> prepareCompletion(streamId, receivedErrorMessage)))
                    .onErrorResume(t -> Mono.just(toErrorMessage(t, streamId)))
                    .doFinally(signalType -> session.dispose(streamId))
                    .subscribe(sink::next, sink::error, sink::complete);

            session.register(sid, disposable);
          } catch (Throwable ex) {
            ReferenceCountUtil.safeRelease(response);
            sink.next(toErrorMessage(ex, sid));
            sink.complete();
          }
        });
  }

  private Mono<GatewayMessage> prepareCompletion(
      Long streamId, AtomicBoolean receivedErrorMessage) {
    return receivedErrorMessage.get()
        ? Mono.empty()
        : Mono.just(GatewayMessage.builder().streamId(streamId).signal(Signal.COMPLETE).build());
  }

  private GatewayMessage prepareResponse(
      Long streamId, ServiceMessage message, AtomicBoolean receivedErrorMessage) {
    GatewayMessage.Builder response = GatewayMessage.from(message).streamId(streamId);
    if (ExceptionProcessor.isError(message)) {
      receivedErrorMessage.set(true);
      response.signal(Signal.ERROR);
    }
    return response.build();
  }

  private void checkQualifierNotNull(WebsocketSession session, GatewayMessage request) {
    if (request.qualifier() == null) {
      LOGGER.error("Bad gateway request {} on session {}: qualifier is missing", request, session);
      throw new BadRequestException("qualifier is missing");
    }
  }

  private void checkSidNotRegisteredYet(
      Long streamId, WebsocketSession session, GatewayMessage request) {
    if (session.containsSid(streamId)) {
      LOGGER.error(
          "Bad gateway request {} on session {}: sid={} is already registered", request, session);
      throw new BadRequestException("sid=" + streamId + " is already registered");
    }
  }

  private void handleCancelRequest(
      Long streamId,
      WebsocketSession session,
      GatewayMessage request,
      FluxSink<GatewayMessage> sink) {

    if (!session.dispose(streamId)) {
      LOGGER.error("CANCEL gateway request {} failed in session {}", request, streamId, session);
      throw new BadRequestException("Failed CANCEL request");
    }

    // send message with CANCEL signal
    sink.next(cancelResponse(streamId));
    sink.complete();
  }

  private void checkSidNotNull(Long streamId, WebsocketSession session, GatewayMessage request) {
    if (streamId == null) {
      LOGGER.error("Bad gateway request {} on session {}: sid is missing", request, session);
      throw new BadRequestException("sid is missing");
    }
  }

  private Mono<ByteBuf> toByteBuf(GatewayMessage message) {
    try {
      return Mono.just(messageCodec.encode(message));
    } catch (Throwable ex) {
      ReferenceCountUtil.safeRelease(message.data());
      return Mono.empty();
    }
  }

  private GatewayMessage toGatewayMessage(ByteBuf response) {
    try {
      return messageCodec.decode(response);
    } catch (Throwable ex) {
      // we will release it in catch block of the onConnect
      throw new BadRequestException(ex.getMessage());
    }
  }

  private GatewayMessage toErrorMessage(Throwable th, Long streamId) {
    ServiceMessage serviceMessage = ExceptionProcessor.toMessage(th);
    return GatewayMessage.from(serviceMessage).streamId(streamId).signal(Signal.ERROR).build();
  }

  private GatewayMessage cancelResponse(Long streamId) {
    return GatewayMessage.builder().streamId(streamId).signal(Signal.CANCEL).build();
  }
}<|MERGE_RESOLUTION|>--- conflicted
+++ resolved
@@ -60,12 +60,8 @@
         session.send(
             session
                 .receive()
-<<<<<<< HEAD
                 .doOnNext(input -> metrics.markRequest())
-                .flatMap(frame -> handleFrame(session, frame))
-=======
                 .flatMap(response -> handleResponse(session, response))
->>>>>>> 91a2d6fb
                 .flatMap(this::toByteBuf)
                 .doOnNext(input -> metrics.markResponse())
                 .doOnError(
