--- conflicted
+++ resolved
@@ -15,17 +15,6 @@
   }
 
   @Override
-<<<<<<< HEAD
-  public boolean equals(Object other) {
-    if (this == other) {
-      return true;
-    }
-    if (other == null || getClass() != other.getClass()) {
-      return false;
-    }
-
-    GreetingResponse that = (GreetingResponse) other;
-=======
   public boolean equals(Object obj) {
     if (this == obj) {
       return true;
@@ -35,7 +24,6 @@
     }
 
     GreetingResponse that = (GreetingResponse) obj;
->>>>>>> 5eb23cc4
 
     return text != null ? text.equals(that.text) : that.text == null;
   }
@@ -47,13 +35,6 @@
 
   @Override
   public String toString() {
-<<<<<<< HEAD
-    final StringBuilder sb = new StringBuilder("GreetingResponse{");
-    sb.append("text='").append(text).append('\'');
-    sb.append('}');
-    return sb.toString();
-=======
     return "GreetingResponse{" + "text='" + text + '\'' + '}';
->>>>>>> 5eb23cc4
   }
 }